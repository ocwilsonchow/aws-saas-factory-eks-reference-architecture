import { Arn, CfnParameter, RemovalPolicy, Stack, StackProps } from "aws-cdk-lib";
import { Construct } from "constructs";
import * as cr from 'aws-cdk-lib/custom-resources';
import * as cloudfront from 'aws-cdk-lib/aws-cloudfront';
import * as route53 from 'aws-cdk-lib/aws-route53';
import * as alias from 'aws-cdk-lib/aws-route53-targets';
import * as dynamodb from 'aws-cdk-lib/aws-dynamodb';
import * as eks from 'aws-cdk-lib/aws-eks';
import * as iam from 'aws-cdk-lib/aws-iam';
import * as path from 'path';
import * as fs from 'fs';
import * as YAML from 'js-yaml';
import { Cognito } from "./cognito";

const TENANT_TABLE = "Tenant";

export interface TenantOnboardingStackProps extends StackProps {
    readonly plan: string
    readonly customDomain?: string
    readonly hostedZoneId?: string
}

export class TenantOnboardingStack extends Stack {
    constructor(scope: Construct, id: string, props: TenantOnboardingStackProps) {
        super(scope, id, props);

        const tenantId = new CfnParameter(this, "TenantId", {});
        const companyName = new CfnParameter(this, "CompanyName", {});
        const tenantAdminEmail = new CfnParameter(this, "TenantAdminEmail", {});
        const appDistributionId = new CfnParameter(this, "AppDistributionId", {});
        const distributionDomain = new CfnParameter(this, "DistributionDomain", {});
        const eksClusterName = new CfnParameter(this, "EKSClusterName", {});
        const eksKubectlRoleArn = new CfnParameter(this, "KubectlRoleArn", {});
        const eksClusterOIDCProviderArn = new CfnParameter(this, "OIDCProviderArn", {});


        const usingCustomDomain = props.customDomain && props.customDomain.length > 0;
        if (usingCustomDomain && !props.hostedZoneId) {
            throw new Error(`Hosted Zone must be specified for the custom domain '${props.customDomain}'`);
        }

        const appSiteBaseUrl = usingCustomDomain ?
            `https://${tenantId.valueAsString}.${props.customDomain!}` :
            `https://${distributionDomain.valueAsString}/#/${tenantId.valueAsString}`;


        const getNamedUrlForCognito = (pathName?: string) => {
            if (usingCustomDomain) {
                if (pathName) {
                    return `${appSiteBaseUrl}/${pathName}`;
                }
                else {
                    return appSiteBaseUrl;
                }
            }

            const path = pathName ? `%26path=${pathName!}` : "";

            return `https://${distributionDomain.valueAsString}/?tenantId=${tenantId.valueAsString}${path}`;
        }


        const provider = eks.OpenIdConnectProvider.fromOpenIdConnectProviderArn(this, "OIDCProvider", eksClusterOIDCProviderArn.valueAsString);

        const cluster = eks.Cluster.fromClusterAttributes(this, "EKSCluster", {
            clusterName: eksClusterName.valueAsString,
            kubectlRoleArn: eksKubectlRoleArn.valueAsString,
            openIdConnectProvider: provider,
        });

        // create app site distribution 
        if (usingCustomDomain) {
            // add alias to existing distribution
            const tenantAppDomain = `${tenantId.valueAsString}.${props.customDomain}`;

            const hostedZone = route53.PublicHostedZone.fromHostedZoneAttributes(this, 'PublicHostedZone', {
                hostedZoneId: props.hostedZoneId!,
                zoneName: props.customDomain!
            });

            const distribution = cloudfront.Distribution.fromDistributionAttributes(this, "CloudFrontDistribution", {
                distributionId: appDistributionId.valueAsString,
                domainName: distributionDomain.valueAsString
            });

            new route53.ARecord(this, `AliasRecord`, {
                zone: hostedZone,
                recordName: tenantAppDomain,
                target: route53.RecordTarget.fromAlias(new alias.CloudFrontTarget(distribution))
            });

<<<<<<< HEAD

            // const distributionArn = Arn.format({
            //     service: "cloudfront",
            //     resource: "distribution",
            //     region: "",
            //     resourceName: appDistributionId.valueAsString,
            // }, this);

            // new cr.AwsCustomResource(this, 'CloudFrontCustomDomain', {
            //     onCreate: {
            //         service: 'CloudFront',
            //         action: 'associateAlias',
            //         parameters: {
            //             Alias: tenantAppDomain,
            //             TargetDistributionId: appDistributionId.valueAsString,
            //         },
            //         physicalResourceId: cr.PhysicalResourceId.of(`CloudFrontCustomDomain-${tenantId.valueAsString}`),
            //     },
            //     onUpdate: {
            //         service: 'CloudFront',
            //         action: 'updateDistribution',
            //         parameters: {
            //             Alias: tenantAppDomain,
            //             TargetDistributionId: appDistributionId.valueAsString,
            //         },
            //         physicalResourceId: cr.PhysicalResourceId.of(`CloudFrontCustomDomain-${tenantId.valueAsString}`),
            //     },
            //     // TODO: implement removal of alias later. not a blocker.
            //     //policy: cr.AwsCustomResourcePolicy.fromSdkCalls({ resources: [distributionArn] }),
            //     policy: cr.AwsCustomResourcePolicy.fromStatements([
            //         new iam.PolicyStatement({
            //             actions: ["cloudfront:AssociateAlias", "cloudfront:UpdateDistribution"],
            //             effect: iam.Effect.ALLOW,
            //             resources: [distributionArn],
            //         })
            //     ])
            // });
=======
            const distributionArn = Arn.format({
                service: "cloudfront",
                resource: "distribution",
                region: "",
                resourceName: appDistributionId.valueAsString,
            }, this);

            new cr.AwsCustomResource(this, 'CloudFrontCustomDomain', {
                onCreate: {
                    service: 'CloudFront',
                    action: 'associateAlias',
                    parameters: {
                        Alias: tenantAppDomain,
                        TargetDistributionId: appDistributionId.valueAsString,
                    },
                    physicalResourceId: cr.PhysicalResourceId.of(`CloudFrontCustomDomain-${tenantId.valueAsString}`),
                },
                // TODO: implement removal of alias later. not a blocker.
                // policy: cr.AwsCustomResourcePolicy.fromSdkCalls({ resources: [distributionArn] }),
                policy: cr.AwsCustomResourcePolicy.fromStatements([
                    new iam.PolicyStatement({
                        actions: ["cloudfront:AssociateAlias", "cloudfront:UpdateDistribution"],
                        effect: iam.Effect.ALLOW,
                        resources: [distributionArn],
                    })
                ])
            });
>>>>>>> d6b4fd2f
        } else {
            // no distribution. app-domain/tenant is the url.
        }

        // create cognito resources
        const cognito = new Cognito(this, "CognitoResources", {
            adminUserEmailAddress: tenantAdminEmail.valueAsString,
            userPoolName: `${tenantId.valueAsString}-UserPool`,
            callbackUrl: getNamedUrlForCognito(),
            signoutUrl: getNamedUrlForCognito("logoff"),
            inviteEmailSubject: `Login for ${companyName.valueAsString}`,
            inviteEmailBody: `Your username is {username} and temporary password is {####}. Please login here: ${appSiteBaseUrl}`,
            customAttributes: {
                "tenant-id": { value: tenantId.valueAsString, mutable: false },
            }
        });

        // create tenant entry in dynamodb
        const tableArn = Arn.format({
            service: "dynamodb",
            resource: "table",
            resourceName: TENANT_TABLE
        }, this);

        // TODO: make sure silent referesh works with or without custom domain
        const tenantEntry = new cr.AwsCustomResource(this, 'TenantEntryResource', {
            onCreate: {
                service: 'DynamoDB',
                action: 'putItem',
                parameters: {
                    TableName: TENANT_TABLE,
                    Item: {
                        TENANT_ID: { S: tenantId.valueAsString },
                        COMPANY_NAME: { S: companyName.valueAsString },
                        TENANT_EMAIL: { S: tenantAdminEmail.valueAsString },
                        PLAN: { S: props.plan },
                        AUTH_SERVER: { S: cognito.authServerUrl },
                        AUTH_CLIENT_ID: { S: cognito.appClientId },
                        AUTH_REDIRECT_URI: { S: getNamedUrlForCognito() },
                        COGNITO_DOMAIN: { S: `https://${cognito.appClientId}.auth.${this.region}.amazoncognito.com` },
                        AUTH_USE_SR: { BOOL: true },
                        AUTH_SR_REDIRECT_URI: { S: getNamedUrlForCognito("silentrefresh") },
                        AUTH_SR_TIMEOUT: { N: "5000" },
                        AUTH_TIMEOUT_FACTOR: { N: "0.25" },
                        AUTH_SESSION_CHECKS_ENABLED: { BOOL: true },
                        AUTH_SHOW_DEBUG_INFO: { BOOL: true },
                        AUTH_CLEAR_HASH_AFTER_LOGIN: { BOOL: false }
                    }
                },
                physicalResourceId: cr.PhysicalResourceId.of(`TenantEntry-${tenantId.valueAsString}`),
            },
            onDelete: {
                service: 'DynamoDB',
                action: 'deleteItem',
                parameters: {
                    TableName: TENANT_TABLE,
                    Key: {
                        TENANT_ID: { S: tenantId.valueAsString }
                    }
                },
            },
            policy: cr.AwsCustomResourcePolicy.fromSdkCalls({ resources: [tableArn] }),
        });


        // create order table
        const orderTable = new dynamodb.Table(this, 'OrderTable', {
            tableName: `Order-${tenantId.valueAsString}`,
            partitionKey: {
                name: "OrderId",
                type: dynamodb.AttributeType.STRING
            },
            readCapacity: 5,
            writeCapacity: 5,
            removalPolicy: RemovalPolicy.DESTROY
        });

        //Create Tenant namespace
        const ns = cluster.addManifest('tenant-namespace', {
            "apiVersion": "v1",
            "kind": "Namespace",
            "metadata": {
                "name": tenantId.valueAsString,
                "labels": {
                    "name": tenantId.valueAsString,
                    "saas/tenant": "true"
                }
            }
        });

        // create service account for tenant
        const tenantServiceAccount = cluster.addServiceAccount(`TenantServiceAccount`, {
            name: `${tenantId.valueAsString}-service-account`,
            namespace: tenantId.valueAsString
        });

        // permission for order and product tables
        tenantServiceAccount.addToPrincipalPolicy(new iam.PolicyStatement({
            actions: [
                "dynamodb:GetItem",
                "dynamodb:BatchGetItem",
                "dynamodb:Query",
                "dynamodb:PutItem",
                "dynamodb:UpdateItem",
                "dynamodb:DeleteItem",
                "dynamodb:BatchWriteItem",
                "dynamodb:Scan"
            ],
            resources: [
                orderTable.tableArn
            ],
            effect: iam.Effect.ALLOW
        }));
        tenantServiceAccount.addToPrincipalPolicy(new iam.PolicyStatement({
            actions: [
                "dynamodb:GetItem",
                "dynamodb:BatchGetItem",
                "dynamodb:Query",
                "dynamodb:PutItem",
                "dynamodb:UpdateItem",
                "dynamodb:DeleteItem",
                "dynamodb:BatchWriteItem",
                "dynamodb:Scan"
            ],
            resources: [
                Arn.format({ service: "dynamodb", resource: "table", resourceName: "Product" }, this)
            ],
            conditions: {
                "ForAllValues:StringEquals": {
                    "dynamodb:LeadingKeys": [
                        tenantId.valueAsString
                    ]
                }
            },
            effect: iam.Effect.ALLOW
        }));

        tenantServiceAccount.node.addDependency(ns);

        // create kubernetes resource
        //this.createKubernetesResources(cluster, tenantId.valueAsString, props.plan);

    }

    private createKubernetesResources(cluster: eks.ICluster, tenantId: string, plan: string) {

        // network policy
        //const networkPolicy = YAML.load(fs.readFileSync(path.join(__dirname, "..", "resources", "network-policy.yaml"), "utf8")) as Record<string, any>;
        //networkPolicy["metadata"]["namespace"] = tenantId;
        //networkPolicy["metadata"]["name"] = `${tenantId}-policy-deny-other-namespace`;

       // const manifestsToDeploy = [ns, networkPolicy];
       // const manifestsToDeploy = [ns];

        // plan may not be defined from when deleting a tenant
       /* if (plan) {
            // default request spec
            const defaultRequest = YAML.load(fs.readFileSync(path.join(__dirname, "..", "resources", "default-request.yaml"), "utf8")) as Record<string, any>;
            defaultRequest["metadata"]["namespace"] = tenantId;
            manifestsToDeploy.push(defaultRequest);

            // quota
            const quota = YAML.load(fs.readFileSync(path.join(__dirname, "..", "resources", "quota", `${plan}.yaml`), "utf8")) as Record<string, any>;
            quota["metadata"]["namespace"] = tenantId;
            manifestsToDeploy.push(quota);
        }
        */

       /* new eks.KubernetesManifest(this, "KubernetesResources", {
            cluster: cluster,
            manifest: manifestsToDeploy,
            overwrite: true,
        });
        */
    }
}<|MERGE_RESOLUTION|>--- conflicted
+++ resolved
@@ -68,6 +68,10 @@
             openIdConnectProvider: provider,
         });
 
+        // create kubernetes resource
+        //this.createKubernetesResources(cluster, tenantId.valueAsString, props.plan);
+
+
         // create app site distribution 
         if (usingCustomDomain) {
             // add alias to existing distribution
@@ -89,7 +93,11 @@
                 target: route53.RecordTarget.fromAlias(new alias.CloudFrontTarget(distribution))
             });
 
-<<<<<<< HEAD
+            // new route53.TxtRecord(this, `TxtRecord`,{
+            //     zone: hostedZone,
+            //     recordName: tenantAppDomain,
+            //     values: ['Tenant app TXT record']
+            // });
 
             // const distributionArn = Arn.format({
             //     service: "cloudfront",
@@ -127,35 +135,6 @@
             //         })
             //     ])
             // });
-=======
-            const distributionArn = Arn.format({
-                service: "cloudfront",
-                resource: "distribution",
-                region: "",
-                resourceName: appDistributionId.valueAsString,
-            }, this);
-
-            new cr.AwsCustomResource(this, 'CloudFrontCustomDomain', {
-                onCreate: {
-                    service: 'CloudFront',
-                    action: 'associateAlias',
-                    parameters: {
-                        Alias: tenantAppDomain,
-                        TargetDistributionId: appDistributionId.valueAsString,
-                    },
-                    physicalResourceId: cr.PhysicalResourceId.of(`CloudFrontCustomDomain-${tenantId.valueAsString}`),
-                },
-                // TODO: implement removal of alias later. not a blocker.
-                // policy: cr.AwsCustomResourcePolicy.fromSdkCalls({ resources: [distributionArn] }),
-                policy: cr.AwsCustomResourcePolicy.fromStatements([
-                    new iam.PolicyStatement({
-                        actions: ["cloudfront:AssociateAlias", "cloudfront:UpdateDistribution"],
-                        effect: iam.Effect.ALLOW,
-                        resources: [distributionArn],
-                    })
-                ])
-            });
->>>>>>> d6b4fd2f
         } else {
             // no distribution. app-domain/tenant is the url.
         }
@@ -294,14 +273,24 @@
         }));
 
         tenantServiceAccount.node.addDependency(ns);
-
-        // create kubernetes resource
-        //this.createKubernetesResources(cluster, tenantId.valueAsString, props.plan);
-
     }
 
     private createKubernetesResources(cluster: eks.ICluster, tenantId: string, plan: string) {
-
+        // tenant namespace
+       /* const ns = {
+            "apiVersion": "v1",
+            "kind": "Namespace",
+            "metadata": {
+                "name": tenantId,
+                "labels": {
+                    "name": tenantId,
+                    "saas/tenant": "true"
+                }
+            }
+        } as Record<string, any>;
+        */
+
+        //Deploy the manifests separately to avoid race conditions - Ranjith Raman 12/7/22
         // network policy
         //const networkPolicy = YAML.load(fs.readFileSync(path.join(__dirname, "..", "resources", "network-policy.yaml"), "utf8")) as Record<string, any>;
         //networkPolicy["metadata"]["namespace"] = tenantId;
@@ -322,9 +311,22 @@
             quota["metadata"]["namespace"] = tenantId;
             manifestsToDeploy.push(quota);
         }
-        */
-
-       /* new eks.KubernetesManifest(this, "KubernetesResources", {
+        
+
+        cluster.addManifest('tenant-namespace', {
+            "apiVersion": "v1",
+            "kind": "Namespace",
+            "metadata": {
+                "name": tenantId,
+                "labels": {
+                    "name": tenantId,
+                    "saas/tenant": "true"
+                }
+            }
+        });
+        
+
+       new eks.KubernetesManifest(this, "KubernetesResources", {
             cluster: cluster,
             manifest: manifestsToDeploy,
             overwrite: true,
