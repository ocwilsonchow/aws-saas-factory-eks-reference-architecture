
# NOTE:

We are working on a new version of this project which is currently in the vNext branch. Please check out the solution, let us know your thoughts/feedback. 


# EKS SaaS - Reference Solution

**[Feedback & Feature request](https://www.pulse.aws/survey/XHZBD2KH)** 

The code provide here is intended to provide a sample implementation of a SaaS EKS solution. The goal is to provide SaaS developers and architects with working code that will illustrate how multi-tenant SaaS applications can be design and delivered on AWS. The solution covers a broad range of multi-tenant considerations, including tenant isolation, identity, data partitioning, and deployment. It provides developers with a prescriptive approach the fundamentals of building SaaS solution with EKS. The focus here is more on giving developers a view into the working elements of the solution without going to the extent of making a full, production-ready solution. Instead, we're hoping this can jump start your process and address some of the common challenges that teams must address when delivering a SaaS solution with EKS.

Note that the instructions below are intended to give you step-by-step, how-to instructions for getting this solution up and running in your own AWS account. For a general description and overview of the solution, please see the [developer's guide here](GUIDE.md).

## Setting up the environment

> :warning: The Cloud9 workspace should be built by an IAM user with Administrator privileges, not the root account user. Please ensure you are logged in as an IAM user, not the root account user.
<<<<<<< HEAD

1. Create new Cloud9 Environment
=======
> :warning: This architecture requires an external domain name for which you control DNS settings. If you don't currently own a domain name, you can purchase usually for under $5. namecheap.com is a great resource for this.
1. Create a Route53 Hosted Zone
    > :warning: If you already have a hosted zone for your domain, just take note of its ID (final step in this block)
    * Open the AWS Console and ensure you're using a region where EKS is supported. Consult [this link](https://aws.amazon.com/about-aws/global-infrastructure/regional-product-services/) for more information.
    * Navigate to the `Route53` service and click the `Hosted Zones` link on the left nav
    * Click the orange `Create Hosted Zone` Button
    * In the Domain Name input, enter your domain name. Ex: example.com. Note, do not include any subdomains (i.e. www. or app.) and click the orange `Create hosted Zone` button
    * In the Hosted Zone details page, take note of the four name servers for your domain in the NS row of the details. They will look something like this:
        ```code
            ns-111.awsdns-11.com.
            ns-222.awsdns-22.net.
            ns-3333.awsdns-33.co.uk.
            ns-444.awsdns-44.org.
        ```

    * Back in your Domain Provider's website, manage the DNS for your domain and update and add all four nameservers (without the trailing period) to your domain's nameserver list
    * Back on the AWS console, click the `Hosted Zones` link in the left nav and take note (or copy to the clipboard) of the ID for the hosted zone you just created. It'll look something like this: Z1234567KVVZTHQRRIIP
2. Create new Cloud9 Environment
>>>>>>> 65e12065
    * Launch Cloud9 in your closest region Ex: `https://us-west-2.console.aws.amazon.com/cloud9/home?region=us-west-2`
    * Select Create environment
    * Name it whatever you want, click Next.
    * Choose “t3.small” for instance type, take all default values and click Create environment
2. Create EC2 Instance Role
    * Follow this [deep link](https://console.aws.amazon.com/iam/home#/roles$new?step=review&commonUseCase=EC2%2BEC2&selectedUseCase=EC2&policies=arn:aws:iam::aws:policy%2FAdministratorAccess) to create an IAM role with Administrator access.
    * Confirm that AWS service and EC2 are selected, then click Next to view permissions.* Confirm that AdministratorAccess is checked, then click `Next: Tags` to assign tags.
    * Take the defaults, and click `Next: Review` to review.
    * Enter `eks-ref-arch-admin` for the Name, and click `Create role`.
3. Remove managed credentials and attach EC2 Instance Role to Cloud9 Instance
    * Click the gear in the upper right-hand corner of the IDE which opens settings. Click the `AWS Settings` on the left and under `Credentials` slide the button to the left for `AWS Managed Temporary Credentials. The button should be greyed out when done with an x to the right indicating it's off.
    * Click the round Button with an alphabet in the upper right-hand corner of the IDE and click `Manage EC2 Instance`. This will take you the EC2 portion of the AWS Console
    * Right-click the EC2 instance and in the fly-out menu, click `Security` -> `Modify IAM Role`
    * Choose the Role you created in step 3 above. It should be titled "eks-ref-arch-admin" and click `Save`.
4. Clone the repo and run the setup script
    * Return to the Cloud9 IDE
    * In the upper left part of the main screen, click the round green button with a `+` on it and click `New Terminal`
    * Enter the following in the terminal window

    ```bash
    git clone -b vnext  https://github.com/aws-samples/aws-saas-factory-eks-reference-architecture
    cd aws-saas-factory-eks-reference-architecture
    chmod +x setup.sh
    ./setup.sh
   ```

   This [script](./setup.sh) sets up all Kubernetes tools, updates the AWS CLI and installs other dependencies that we'll use later. Take note of the final output of this script. If everything worked correctly, you should see the message that the you're good to continue creating the EKS cluster. If you do not see this message, please do not continue. Ensure that the Administrator EC2 role was created and successfully attached to the EC2 instance that's running your Cloud9 IDE. Also ensure you turned off `AWS Managed Credentials` inside your Cloud9 IDE (refer to step 3).


5. Deploying the solution

    **OPTION 1: Without custom domain**
    * If you don't have a custom domain, execute the below command by providing an email Id. This email address will be used by the SaaS administrator to login to the "Admin" application. A temporary password will be sent to this email address.

    ```
    npm i
    npm run deploy --email=your@email.com
    ```

    **OPTION 2: With custom domain**
    * However, if you do have a custom domain, follow the below instructions:

<<<<<<< HEAD
    > :warning: This option requires an external domain name for which you control DNS settings. If you don't currently own a domain name, you can purchase usually for under $5. namecheap.com is a great resource for this.

    > :warning: If you already have a hosted zone for your domain, just take note of its ID (final step in this block)
=======
7. Deploy supporting infrastructure
    > :warning: Close the terminal window that you create the cluster in, and open a new terminal before starting this step otherwise you may get errors about your AWS_REGION not set.
    * Open a **_NEW_** terminal window and `cd` back into `aws-saas-factory-eks-reference-architecture` and run the following script:
    ```bash
    chmod +x deploy.sh
    ./deploy.sh <ADMIN_EMAIL> <STACK_NAME> <DOMAIN_NAME> <HOSTED_ZONE_ID>
    ```
>>>>>>> 65e12065

    * Open the AWS Console and ensure you're using a region where EKS is supported. Consult [this link](https://aws.amazon.com/about-aws/global-infrastructure/regional-product-services/) for more information.
    * Navigate to the `Route53` service and click the `Hosted Zones` link on the left nav
    * Click the orange `Create Hosted Zone` Button
    * In the Domain Name input, enter your domain name. Ex: example.com. Note, do not include any subdomains (i.e. www. or app.) and click the orange `Create hosted Zone` button
    * In the Hosted Zone details page, take note of the four name servers for your domain in the NS row of the details. They will look something like this:

        ```code
            ns-111.awsdns-11.com.
            ns-222.awsdns-22.net.
            ns-3333.awsdns-33.co.uk.
            ns-444.awsdns-44.org.
        ```

    * Back in your Domain Provider's website, manage the DNS for your domain and update and add all four nameservers (without the trailing period) to your domain's nameserver list
    * Back on the AWS console, click the `Hosted Zones` link in the left nav and take note (or copy to the clipboard) of the ID for the hosted zone you just created. It'll look something like this: Z1234567KVVZTHQRRIIP

    Execute the below commands. Make sure you replace the values for email, domain and hostedzone.

<<<<<<< HEAD
    ```
    npm i
    npm run deploy --email=your@email.com --domain=base.domain.com --hostedzone=hosted-zone-id
    ```
=======
    Once the CloudFormation stack completes, switch back to the Cloud9 terminal to track the progress of the remaining steps. The ./deploy.sh script initiates various other scripts to do the following:
>>>>>>> 65e12065

    This process will take about 40 - 45 minutes to complete.

   **OPTION 3: Without domain and with Kubecost**
   * Optionally, you can install Kubecost for monitoring cost generated by each tenant or Kubernetes resources inside your Amazon EKS  cluster. You can learn more at [Amazon EKS cost monitoring](https://docs.aws.amazon.com/eks/latest/userguide/cost-monitoring.html). 

Execute the following commands. Make sure to replace with **your email** before you run the below command

    ```
    npm i
    npm run deploy --email=REPLACE@example.com --kubecosttoken=bGluaCtpbnRlcm5hbHRlc3RAa3ViZWNvc3QuY29txm343yadf98
    ```
    
This process will take about 40 - 45 minutes to complete.

   **NOTE**: We are currently tracking one open issue where, at times, during the deployment process the SaaSApi stack fails with a message that the Network Load Balancer (NLB) is not in an active state. If you see this issue, the current workaround is to navigate to the Amazon Cloud9 console and run the same npm run deploy command that you used previously to create the stack. It is important to ensure you use the same command that you ran previously with the same parameters, and it could be either with option 1/ without domain, 2/ with domain, or 3/with Kubecost. After you execute the command, the stack creation will continue from where it left off and the SaaSApi stack will complete successfully. Meanwhile, we are working on a solution to address this issue.

1. After the deployment is complete, if you want to inspect the services deployed within the Amazon EKS cluster, you  will need to provide Cloud9 access to the cluster. For this, go to the Cloudformation console, and look for the stack named *EKSSaaSCluster*. Go to the *Outputs* tab and look for the key *SaaSClusterConfigCommand*. Copy the entire value, which should start with "aws eks update-kubeconfig --name EKSSaaS", and then run the command in your Cloud9 terminal. You should see an output that starts with "Updated context.." which means the local Kubeconfig file has the necessary details  to access your EKS clustr

Now, run the below command to access the EKS cluster and the services deployed within the cluster.

    ```
    kubectl get nodes
    ```

    To access the deployed pods in the default namespace, run the below command
    ```
    kubectl get pods
    ```

8. Finally, the following websites should be provisioned and ready for you to use:

    [https://www.YOURDOMAIN.com](https://www.YOURDOMAIN.com) - This is the "landing page" for your multi-tenant e-Commerce platform. From this page, customers can self-signup for a new account
    [https://admin.YOURDOMAIN.com](https://admin.YOURDOMAIN.com) - This is the "administration" page for your multi-tenant e-Commerce platform. From this page, your tenant administrator can view global statistics for the platform and onboard new tenants. In a normal application, this page would be behind some strict security. We've left this page entirely anonymous for demonstration purposes.

<<<<<<< HEAD
## Cleanup

Since AWS CDK was used to provision all of the required resources in this reference solution, cleaning up is relatively straightforwardf. CD in to the directory `aws-saas-factory-eks-reference-architecture` and then execute the command `cdk destroy --all`. 

Go to Cloud9 terminal and run the below commands:

    ```
    cd aws-saas-factory-eks-reference-architecture
    cdk destroy --all
    ```
=======

>>>>>>> 65e12065

## License

This library is licensed under the MIT-0 License. See the LICENSE file.
## Security

See [CONTRIBUTING](CONTRIBUTING.md#security-issue-notifications) for more information.

## License

This library is licensed under the MIT-0 License. See the LICENSE file.
<|MERGE_RESOLUTION|>--- conflicted
+++ resolved
@@ -15,29 +15,8 @@
 ## Setting up the environment
 
 > :warning: The Cloud9 workspace should be built by an IAM user with Administrator privileges, not the root account user. Please ensure you are logged in as an IAM user, not the root account user.
-<<<<<<< HEAD
 
 1. Create new Cloud9 Environment
-=======
-> :warning: This architecture requires an external domain name for which you control DNS settings. If you don't currently own a domain name, you can purchase usually for under $5. namecheap.com is a great resource for this.
-1. Create a Route53 Hosted Zone
-    > :warning: If you already have a hosted zone for your domain, just take note of its ID (final step in this block)
-    * Open the AWS Console and ensure you're using a region where EKS is supported. Consult [this link](https://aws.amazon.com/about-aws/global-infrastructure/regional-product-services/) for more information.
-    * Navigate to the `Route53` service and click the `Hosted Zones` link on the left nav
-    * Click the orange `Create Hosted Zone` Button
-    * In the Domain Name input, enter your domain name. Ex: example.com. Note, do not include any subdomains (i.e. www. or app.) and click the orange `Create hosted Zone` button
-    * In the Hosted Zone details page, take note of the four name servers for your domain in the NS row of the details. They will look something like this:
-        ```code
-            ns-111.awsdns-11.com.
-            ns-222.awsdns-22.net.
-            ns-3333.awsdns-33.co.uk.
-            ns-444.awsdns-44.org.
-        ```
-
-    * Back in your Domain Provider's website, manage the DNS for your domain and update and add all four nameservers (without the trailing period) to your domain's nameserver list
-    * Back on the AWS console, click the `Hosted Zones` link in the left nav and take note (or copy to the clipboard) of the ID for the hosted zone you just created. It'll look something like this: Z1234567KVVZTHQRRIIP
-2. Create new Cloud9 Environment
->>>>>>> 65e12065
     * Launch Cloud9 in your closest region Ex: `https://us-west-2.console.aws.amazon.com/cloud9/home?region=us-west-2`
     * Select Create environment
     * Name it whatever you want, click Next.
@@ -80,26 +59,15 @@
     **OPTION 2: With custom domain**
     * However, if you do have a custom domain, follow the below instructions:
 
-<<<<<<< HEAD
     > :warning: This option requires an external domain name for which you control DNS settings. If you don't currently own a domain name, you can purchase usually for under $5. namecheap.com is a great resource for this.
 
     > :warning: If you already have a hosted zone for your domain, just take note of its ID (final step in this block)
-=======
-7. Deploy supporting infrastructure
-    > :warning: Close the terminal window that you create the cluster in, and open a new terminal before starting this step otherwise you may get errors about your AWS_REGION not set.
-    * Open a **_NEW_** terminal window and `cd` back into `aws-saas-factory-eks-reference-architecture` and run the following script:
-    ```bash
-    chmod +x deploy.sh
-    ./deploy.sh <ADMIN_EMAIL> <STACK_NAME> <DOMAIN_NAME> <HOSTED_ZONE_ID>
-    ```
->>>>>>> 65e12065
 
     * Open the AWS Console and ensure you're using a region where EKS is supported. Consult [this link](https://aws.amazon.com/about-aws/global-infrastructure/regional-product-services/) for more information.
     * Navigate to the `Route53` service and click the `Hosted Zones` link on the left nav
     * Click the orange `Create Hosted Zone` Button
     * In the Domain Name input, enter your domain name. Ex: example.com. Note, do not include any subdomains (i.e. www. or app.) and click the orange `Create hosted Zone` button
     * In the Hosted Zone details page, take note of the four name servers for your domain in the NS row of the details. They will look something like this:
-
         ```code
             ns-111.awsdns-11.com.
             ns-222.awsdns-22.net.
@@ -112,14 +80,10 @@
 
     Execute the below commands. Make sure you replace the values for email, domain and hostedzone.
 
-<<<<<<< HEAD
     ```
     npm i
     npm run deploy --email=your@email.com --domain=base.domain.com --hostedzone=hosted-zone-id
     ```
-=======
-    Once the CloudFormation stack completes, switch back to the Cloud9 terminal to track the progress of the remaining steps. The ./deploy.sh script initiates various other scripts to do the following:
->>>>>>> 65e12065
 
     This process will take about 40 - 45 minutes to complete.
 
@@ -155,7 +119,6 @@
     [https://www.YOURDOMAIN.com](https://www.YOURDOMAIN.com) - This is the "landing page" for your multi-tenant e-Commerce platform. From this page, customers can self-signup for a new account
     [https://admin.YOURDOMAIN.com](https://admin.YOURDOMAIN.com) - This is the "administration" page for your multi-tenant e-Commerce platform. From this page, your tenant administrator can view global statistics for the platform and onboard new tenants. In a normal application, this page would be behind some strict security. We've left this page entirely anonymous for demonstration purposes.
 
-<<<<<<< HEAD
 ## Cleanup
 
 Since AWS CDK was used to provision all of the required resources in this reference solution, cleaning up is relatively straightforwardf. CD in to the directory `aws-saas-factory-eks-reference-architecture` and then execute the command `cdk destroy --all`. 
@@ -166,9 +129,6 @@
     cd aws-saas-factory-eks-reference-architecture
     cdk destroy --all
     ```
-=======
-
->>>>>>> 65e12065
 
 ## License
 
